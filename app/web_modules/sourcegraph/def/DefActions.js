// @flow

import type {Def, Ref} from "sourcegraph/def";

export class WantDef {
	repo: string;
	rev: ?string;
	def: string;

	constructor(repo: string, rev: ?string, def: string) {
		this.repo = repo;
		this.rev = rev;
		this.def = def;
	}
}

export class DefFetched {
	repo: string;
	rev: ?string;
	def: string;
	defObj: Def;
	eventName: string;

	constructor(repo: string, rev: ?string, def: string, defObj: Def) {
		this.repo = repo;
		this.rev = rev;
		this.def = def;
		this.defObj = defObj;
		this.eventName = "DefFetched";
	}
}

export class WantDefs {
	repo: string;
	rev: ?string;
	query: string;

	constructor(repo: string, rev: ?string, query: string) {
		this.repo = repo;
		this.rev = rev;
		this.query = query;
	}
}

export class DefsFetched {
	repo: string;
	rev: ?string;
	query: string;
	defs: Array<Def>;
	eventName: string;

	constructor(repo: string, rev: ?string, query: string, defs: Array<Def>) {
		this.repo = repo;
		this.rev = rev;
		this.query = query;
		this.defs = defs;
		this.eventName = "DefsFetched";
	}
}

export class SelectDef {
	repo: string;
	rev: ?string;
	def: string;
	eventName: string;

	constructor(repo: string, rev: ?string, def: string) {
		this.repo = repo;
		this.rev = rev;
		this.def = def;
		this.eventName = "SelectDef";
	}
}

export class HighlightDef {
	url: ?string;
	eventName: string;

	constructor(url: ?string) {
		this.url = url;
		this.eventName = "HighlightDef";
	}
}

export class WantRefLocations {
	constructor(defURL) {
		this.defURL = defURL;
	}
}

export class WantRefs {
<<<<<<< HEAD
	repo: string;
	rev: ?string;
	def: string;
	file: ?string; // only return refs in this file

	constructor(repo: string, rev: ?string, def: string, file: ?string) {
		this.repo = repo;
		this.rev = rev;
		this.def = def;
=======
	constructor(defURL, repo, file) {
		this.defURL = defURL;
		this.repo = repo || null;
>>>>>>> 4c89346f
		this.file = file || null;
	}
}

export class RefLocationsFetched {
	constructor(defURL, locations) {
		this.defURL = defURL;
		this.locations = locations || null;
	}
}

export class RefsFetched {
<<<<<<< HEAD
	repo: string;
	rev: ?string;
	def: string;
	file: ?string;
	refs: Array<Ref>;
	eventName: string;

	constructor(repo: string, rev: ?string, def: string, file: ?string, refs: Array<Ref>) {
		this.repo = repo;
		this.rev = rev;
		this.def = def;
=======
	constructor(defURL, repo, file, refs) {
		this.defURL = defURL;
		this.repo = repo || null;
>>>>>>> 4c89346f
		this.file = file || null;
		this.refs = refs;
		this.eventName = "RefsFetched";
	}
}<|MERGE_RESOLUTION|>--- conflicted
+++ resolved
@@ -83,57 +83,62 @@
 }
 
 export class WantRefLocations {
-	constructor(defURL) {
-		this.defURL = defURL;
+	repo: string;
+	rev: ?string;
+	def: string;
+
+	constructor(repo: string, rev: ?string, def: string) {
+		this.repo = repo;
+		this.rev = rev;
+		this.def = def;
+	}
+}
+
+export class RefLocationsFetched {
+	repo: string;
+	rev: ?string;
+	def: string;
+	locations: Array<Object>;
+
+	constructor(repo: string, rev: ?string, def: string, locations: Array<Object>) {
+		this.repo = repo;
+		this.rev = rev;
+		this.def = def;
+		this.locations = locations;
 	}
 }
 
 export class WantRefs {
-<<<<<<< HEAD
 	repo: string;
 	rev: ?string;
 	def: string;
-	file: ?string; // only return refs in this file
+	refRepo: string; // return refs from files in this repo
+	refFile: ?string; // only return refs in this file
 
-	constructor(repo: string, rev: ?string, def: string, file: ?string) {
+	constructor(repo: string, rev: ?string, def: string, refRepo: string, refFile: ?string) {
 		this.repo = repo;
 		this.rev = rev;
 		this.def = def;
-=======
-	constructor(defURL, repo, file) {
-		this.defURL = defURL;
-		this.repo = repo || null;
->>>>>>> 4c89346f
-		this.file = file || null;
-	}
-}
-
-export class RefLocationsFetched {
-	constructor(defURL, locations) {
-		this.defURL = defURL;
-		this.locations = locations || null;
+		this.refRepo = refRepo;
+		this.refFile = refFile || null;
 	}
 }
 
 export class RefsFetched {
-<<<<<<< HEAD
 	repo: string;
 	rev: ?string;
 	def: string;
-	file: ?string;
+	refRepo: string;
+	refFile: ?string;
 	refs: Array<Ref>;
 	eventName: string;
 
-	constructor(repo: string, rev: ?string, def: string, file: ?string, refs: Array<Ref>) {
+	constructor(repo: string, rev: ?string, def: string, refRepo: string, refFile: ?string, refs: Array<Ref>) {
 		this.repo = repo;
 		this.rev = rev;
 		this.def = def;
-=======
-	constructor(defURL, repo, file, refs) {
-		this.defURL = defURL;
-		this.repo = repo || null;
->>>>>>> 4c89346f
-		this.file = file || null;
+		this.refRepo = refRepo;
+		this.refFile = refFile || null;
 		this.refs = refs;
 		this.eventName = "RefsFetched";
 	}
