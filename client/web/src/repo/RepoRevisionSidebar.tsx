--- conflicted
+++ resolved
@@ -9,11 +9,17 @@
 import { TelemetryProps } from '@sourcegraph/shared/src/telemetry/telemetryService'
 import { ThemeProps } from '@sourcegraph/shared/src/theme'
 import { AbsoluteRepoFile } from '@sourcegraph/shared/src/util/url'
-<<<<<<< HEAD
-import { Button, useLocalStorage, useMatchMedia, Tab, TabList, TabPanel, TabPanels, Tabs } from '@sourcegraph/wildcard'
-=======
-import { Button, useLocalStorage, useMatchMedia, Panel } from '@sourcegraph/wildcard'
->>>>>>> d32f755d
+import {
+    Button,
+    useLocalStorage,
+    useMatchMedia,
+    Panel,
+    Tab,
+    TabList,
+    TabPanel,
+    TabPanels,
+    Tabs,
+} from '@sourcegraph/wildcard'
 
 import settingsSchemaJSON from '../../../../schema/settings.schema.json'
 import { OnboardingTour } from '../onboarding-tour/OnboardingTour'
@@ -84,123 +90,73 @@
             position="left"
             isFloating={false}
             storageKey={SIZE_STORAGE_KEY}
-<<<<<<< HEAD
-            element={
-                <div className="d-flex flex-column w-100">
-                    {props.showOnboardingTour && (
-                        <OnboardingTour className="mb-1 mr-3" telemetryService={props.telemetryService} />
-                    )}
-                    <Tabs
-                        className="w-100 h-100 test-repo-revision-sidebar pr-3"
-                        defaultIndex={persistedTabIndex}
-                        onChange={setPersistedTabIndex}
-                        lazy={true}
-                    >
-                        <TabList
-                            actions={
-                                <Button
-                                    onClick={() => handleSidebarToggle(false)}
-                                    className="bg-transparent border-0 ml-auto p-1 position-relative focus-behaviour"
-                                    title="Hide sidebar"
-                                    data-tooltip="Hide sidebar"
-                                    data-placement="right"
-                                >
-                                    <ChevronDoubleLeftIcon className={classNames('icon-inline', styles.closeIcon)} />
-                                </Button>
-                            }
-                        >
-=======
         >
-            <div className="d-flex flex-column w-100 h-100 overflow-hidden">
+            <div className="d-flex flex-column w-100 h-100">
                 {props.showOnboardingTour && (
                     <OnboardingTour className="mb-1 mr-3" telemetryService={props.telemetryService} />
                 )}
                 <Tabs
-                    className="w-100 flex-1 overflow-auto test-repo-revision-sidebar pr-3"
-                    defaultIndex={tabIndex}
-                    onChange={handleTabsChange}
+                    className="w-100 flex-1 test-repo-revision-sidebar overflow-hidden pr-3"
+                    defaultIndex={persistedTabIndex}
+                    onChange={setPersistedTabIndex}
+                    lazy={true}
                 >
-                    <div className="tablist-wrapper d-flex flex-1">
-                        <TabList>
->>>>>>> d32f755d
-                            <Tab data-tab-content="files">
-                                <span className="tablist-wrapper--tab-label">Files</span>
-                            </Tab>
-                            <Tab data-tab-content="symbols">
-                                <span className="tablist-wrapper--tab-label">Symbols</span>
-                            </Tab>
-                        </TabList>
-<<<<<<< HEAD
-                        <div
-                            aria-hidden={true}
-                            className={classNames('flex w-100 overflow-auto explorer', styles.tabpanels)}
-                            tabIndex={-1}
-                        >
-                            <TabPanels>
-                                <TabPanel>
-=======
-                        <Button
-                            onClick={() => handleSidebarToggle(false)}
-                            className="bg-transparent border-0 ml-auto p-1 position-relative focus-behaviour"
-                            title="Hide sidebar"
-                            data-tooltip="Hide sidebar"
-                            data-placement="right"
-                        >
-                            <ChevronDoubleLeftIcon className={classNames('icon-inline', styles.closeIcon)} />
-                        </Button>
-                    </div>
-                    <div aria-hidden={true} className={classNames('d-flex explorer', styles.tabpanels)}>
-                        <TabPanels className="w-100 overflow-auto">
-                            <TabPanel tabIndex={-1}>
-                                {tabIndex === 0 && (
->>>>>>> d32f755d
-                                    <Tree
-                                        key="files"
-                                        repoName={props.repoName}
-                                        revision={props.revision}
-                                        commitID={props.commitID}
-                                        history={props.history}
-                                        location={props.location}
-                                        scrollRootSelector=".explorer"
-                                        activePath={props.filePath}
-                                        activePathIsDir={props.isDir}
-                                        sizeKey={`Resizable:${SIZE_STORAGE_KEY}`}
-                                        extensionsController={props.extensionsController}
-                                        isLightTheme={props.isLightTheme}
-                                        telemetryService={props.telemetryService}
-                                    />
-<<<<<<< HEAD
-                                </TabPanel>
-                                <TabPanel>
-=======
-                                )}
+                    <TabList
+                        actions={
+                            <Button
+                                onClick={() => handleSidebarToggle(false)}
+                                className="bg-transparent border-0 ml-auto p-1 position-relative focus-behaviour"
+                                title="Hide sidebar"
+                                data-tooltip="Hide sidebar"
+                                data-placement="right"
+                            >
+                                <ChevronDoubleLeftIcon className={classNames('icon-inline', styles.closeIcon)} />
+                            </Button>
+                        }
+                    >
+                        <Tab data-tab-content="files">
+                            <span className="tablist-wrapper--tab-label">Files</span>
+                        </Tab>
+                        <Tab data-tab-content="symbols">
+                            <span className="tablist-wrapper--tab-label">Symbols</span>
+                        </Tab>
+                    </TabList>
+                    <div
+                        aria-hidden={true}
+                        className={classNames('flex w-100 overflow-auto explorer', styles.tabpanels)}
+                        tabIndex={-1}
+                    >
+                        <TabPanels>
+                            <TabPanel>
+                                <Tree
+                                    key="files"
+                                    repoName={props.repoName}
+                                    revision={props.revision}
+                                    commitID={props.commitID}
+                                    history={props.history}
+                                    location={props.location}
+                                    scrollRootSelector=".explorer"
+                                    activePath={props.filePath}
+                                    activePathIsDir={props.isDir}
+                                    sizeKey={`Resizable:${SIZE_STORAGE_KEY}`}
+                                    extensionsController={props.extensionsController}
+                                    isLightTheme={props.isLightTheme}
+                                    telemetryService={props.telemetryService}
+                                />
                             </TabPanel>
-                            <TabPanel className="h-100">
-                                {tabIndex === 1 && (
->>>>>>> d32f755d
-                                    <RepoRevisionSidebarSymbols
-                                        key="symbols"
-                                        repoID={props.repoID}
-                                        revision={props.revision}
-                                        activePath={props.filePath}
-                                        onHandleSymbolClick={handleSymbolClick}
-                                    />
-<<<<<<< HEAD
-                                </TabPanel>
-                            </TabPanels>
-                        </div>
-                    </Tabs>
-                </div>
-            }
-        />
-=======
-                                )}
+                            <TabPanel>
+                                <RepoRevisionSidebarSymbols
+                                    key="symbols"
+                                    repoID={props.repoID}
+                                    revision={props.revision}
+                                    activePath={props.filePath}
+                                    onHandleSymbolClick={handleSymbolClick}
+                                />
                             </TabPanel>
                         </TabPanels>
                     </div>
                 </Tabs>
             </div>
         </Panel>
->>>>>>> d32f755d
     )
 }