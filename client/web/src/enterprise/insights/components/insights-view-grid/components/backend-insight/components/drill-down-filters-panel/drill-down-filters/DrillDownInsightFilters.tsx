import { FunctionComponent, useMemo, useState } from 'react'

import { useApolloClient } from '@apollo/client'
import classNames from 'classnames'
import { isEqual, noop } from 'lodash'
import ArrowCollapseIcon from 'mdi-react/ArrowCollapseIcon'
import ArrowExpandIcon from 'mdi-react/ArrowExpandIcon'
import PlusIcon from 'mdi-react/PlusIcon'

import { ErrorAlert } from '@sourcegraph/branded/src/components/alerts'
import { Button, Icon, Link, H4 } from '@sourcegraph/wildcard'

import { LoaderButton } from '../../../../../../../../../components/LoaderButton'
import { SeriesDisplayOptionsInput } from '../../../../../../../../../graphql-operations'
import { DEFAULT_SERIES_DISPLAY_OPTIONS } from '../../../../../../../core'
import { SeriesDisplayOptionsInputRequired } from '../../../../../../../core/types/insight/common'
import { useField } from '../../../../../../form/hooks/useField'
import { FormChangeEvent, SubmissionResult, useForm, FORM_ERROR } from '../../../../../../form/hooks/useForm'
import { SortFilterSeriesPanel } from '../../sort-filter-series-panel/SortFilterSeriesPanel'
import { DrillDownInput, LabelWithReset } from '../drill-down-input/DrillDownInput'
import { FilterCollapseSection, FilterPreviewPill } from '../filter-collapse-section/FilterCollapseSection'
import { DrillDownSearchContextFilter } from '../search-context/DrillDownSearchContextFilter'

import {
    getSerializedRepositoriesFilter,
    getSerializedSearchContextFilter,
    getSortPreview,
    parseSeriesDisplayOptions,
    validRegexp,
} from './utils'
import { createSearchContextValidator, getFilterInputStatus } from './validators'

import styles from './DrillDownInsightFilters.module.scss'

enum FilterSection {
    SortFilter,
    SearchContext,
    RegularExpressions,
}

export enum FilterSectionVisualMode {
    CollapseSections,
    HorizontalSections,
    Preview,
}

export interface DrillDownFiltersFormValues {
    context: string
    includeRepoRegexp: string
    excludeRepoRegexp: string
}

interface DrillDownInsightFilters {
    initialValues: DrillDownFiltersFormValues

    originalValues: DrillDownFiltersFormValues

    visualMode: FilterSectionVisualMode

    className?: string

    seriesCount: number

    /** Fires whenever the user changes filter value in any form input. */
    onFiltersChange: (filters: FormChangeEvent<DrillDownFiltersFormValues>) => void

    /** Fires whenever the user clicks the save/update filter button. */
    onFilterSave: (filters: DrillDownFiltersFormValues, displayOptions: SeriesDisplayOptionsInput) => SubmissionResult

    originalSeriesDisplayOptions: SeriesDisplayOptionsInputRequired

    onSeriesDisplayOptionsChange: (options: SeriesDisplayOptionsInputRequired) => void

    /** Fires whenever the user clicks the create insight button. */
    onCreateInsightRequest: () => void

    onVisualModeChange?: (nextVisualMode: FilterSectionVisualMode) => void
}

export const DrillDownInsightFilters: FunctionComponent<DrillDownInsightFilters> = props => {
    const {
        initialValues,
        originalValues,
        className,
        visualMode,
        onFiltersChange,
        onFilterSave,
        onCreateInsightRequest,
        originalSeriesDisplayOptions,
        onSeriesDisplayOptionsChange,
        onVisualModeChange = noop,
<<<<<<< HEAD
        seriesCount,
        onFilterValuesChange = noop,
=======
>>>>>>> 1cf8442b
    } = props

    const [activeSection, setActiveSection] = useState<FilterSection | null>(FilterSection.RegularExpressions)
    const [seriesDisplayOptions, setSeriesDisplayOptions] = useState(originalSeriesDisplayOptions)

    const { ref, formAPI, handleSubmit, values } = useForm<DrillDownFiltersFormValues>({
        initialValues,
        onChange: onFiltersChange,
        onSubmit: values => onFilterSave(values, seriesDisplayOptions),
    })

    const client = useApolloClient()

    const contexts = useField({
        name: 'context',
        formApi: formAPI,
        validators: { async: useMemo(() => createSearchContextValidator(client), [client]) },
    })

    const includeRegex = useField({
        name: 'includeRepoRegexp',
        formApi: formAPI,
        validators: { sync: validRegexp },
    })

    const excludeRegex = useField({
        name: 'excludeRepoRegexp',
        formApi: formAPI,
        validators: { sync: validRegexp },
    })

    const currentRepositoriesFilters = { include: includeRegex.input.value, exclude: excludeRegex.input.value }
    const hasFiltersChanged = !isEqual(originalValues, values)
    const hasSeriesDisplayOptionsChanged = !isEqual(DEFAULT_SERIES_DISPLAY_OPTIONS, seriesDisplayOptions)
    const hasAppliedFilters = hasActiveFilters(originalValues) && !hasFiltersChanged && !hasSeriesDisplayOptionsChanged

    const handleCollapseState = (section: FilterSection, opened: boolean): void => {
        if (!opened) {
            setActiveSection(null)
        } else {
            setActiveSection(section)
        }
    }

    const handleClear = (): void => {
        contexts.input.onChange('')
        includeRegex.input.onChange('')
        excludeRegex.input.onChange('')
        setSeriesDisplayOptions(originalSeriesDisplayOptions)
        onSeriesDisplayOptionsChange(originalSeriesDisplayOptions)
    }

    const handleSeriesDisplayOptionsChange = (options: SeriesDisplayOptionsInputRequired): void => {
        setSeriesDisplayOptions(options)
        onSeriesDisplayOptionsChange(options)
    }
    const isHorizontalMode = visualMode === FilterSectionVisualMode.HorizontalSections
    const isPreviewMode = visualMode === FilterSectionVisualMode.Preview

    if (isPreviewMode) {
        return (
            <header className={classNames(className, styles.header)}>
                <H4 className={styles.heading}>Filters</H4>

                <FilterPreviewPill text={getSerializedSearchContextFilter(contexts.input.value, true)} />
                <FilterPreviewPill text={getSerializedRepositoriesFilter(currentRepositoriesFilters)} />

                <Button
                    variant="link"
                    className={classNames(styles.actionButton, styles.actionButtonWithCollapsed)}
                    onClick={() => onVisualModeChange(FilterSectionVisualMode.HorizontalSections)}
                    aria-label="Switch to horizontal mode"
                >
                    <Icon as={ArrowExpandIcon} aria-hidden={true} />
                </Button>
            </header>
        )
    }

    return (
        // eslint-disable-next-line react/forbid-elements
        <form ref={ref} onSubmit={handleSubmit} className={className}>
            <header className={styles.header}>
                <H4 className={classNames(styles.heading, styles.headingWithExpandedContent)}>Filters</H4>

                <Button
                    disabled={!hasActiveFilters(values) && !hasSeriesDisplayOptionsChanged}
                    variant="link"
                    size="sm"
                    className={styles.actionButton}
                    onClick={handleClear}
                >
                    Clear filters
                </Button>

                {isHorizontalMode && (
                    <Button
                        variant="link"
                        className={styles.actionButton}
                        onClick={() => onVisualModeChange(FilterSectionVisualMode.Preview)}
                        aria-label="Switch to preview mode"
                    >
                        <Icon as={ArrowCollapseIcon} aria-hidden={true} />
                    </Button>
                )}
            </header>
            <hr className={styles.headerSeparator} />

            <div className={classNames({ [styles.panelsHorizontalMode]: isHorizontalMode })}>
                <FilterCollapseSection
                    open={isHorizontalMode || activeSection === FilterSection.SortFilter}
                    title="Sort & Limit"
                    aria-label="sort and limit filter section"
                    preview={getSortPreview(parseSeriesDisplayOptions(seriesCount, seriesDisplayOptions))}
                    hasActiveFilter={hasSeriesDisplayOptionsChanged}
                    withSeparators={!isHorizontalMode}
                    onOpenChange={opened => handleCollapseState(FilterSection.SortFilter, opened)}
                >
                    <SortFilterSeriesPanel
                        limit={seriesDisplayOptions.limit}
                        selectedOption={seriesDisplayOptions.sortOptions}
                        onChange={handleSeriesDisplayOptionsChange}
                        seriesCount={seriesCount}
                    />
                </FilterCollapseSection>

                <FilterCollapseSection
                    open={isHorizontalMode || activeSection === FilterSection.SearchContext}
                    title="Search context"
                    aria-label="search context filter section"
                    preview={getSerializedSearchContextFilter(contexts.input.value)}
                    hasActiveFilter={hasActiveUnaryFilter(contexts.input.value)}
                    withSeparators={!isHorizontalMode}
                    className={classNames(styles.panel, { [styles.panelHorizontalMode]: isHorizontalMode })}
                    onOpenChange={opened => handleCollapseState(FilterSection.SearchContext, opened)}
                >
                    <small className={styles.sectionDescription}>
                        Choose{' '}
                        <Link
                            to="/help/code_search/how-to/search_contexts#beta-query-based-search-contexts"
                            target="_blank"
                            rel="noopener noreferrer"
                        >
                            query-based search context (beta)
                        </Link>{' '}
                        to change the scope of this insight.
                    </small>

                    <DrillDownSearchContextFilter
                        spellCheck={false}
                        autoComplete="off"
                        autoFocus={!isHorizontalMode}
                        className={styles.input}
                        status={getFilterInputStatus(contexts)}
                        {...contexts.input}
                    />
                </FilterCollapseSection>

                <FilterCollapseSection
                    open={isHorizontalMode || activeSection === FilterSection.RegularExpressions}
                    title="Regular expression"
                    aria-label="regular expressions filter section"
                    preview={getSerializedRepositoriesFilter(currentRepositoriesFilters)}
                    hasActiveFilter={
                        hasActiveUnaryFilter(includeRegex.input.value) || hasActiveUnaryFilter(excludeRegex.input.value)
                    }
                    withSeparators={!isHorizontalMode}
                    className={classNames(styles.panel, { [styles.panelHorizontalMode]: isHorizontalMode })}
                    onOpenChange={opened => handleCollapseState(FilterSection.RegularExpressions, opened)}
                >
                    <small className={styles.sectionDescription}>
                        Use regular expression to change the scope of this insight.
                    </small>

                    <fieldset className={styles.regExpFilters}>
                        <LabelWithReset
                            text="Include repositories"
                            disabled={!includeRegex.input.value}
                            onReset={() => includeRegex.input.onChange('')}
                        >
                            <DrillDownInput
                                autoFocus={true}
                                prefix="repo:"
                                placeholder="regexp-pattern"
                                spellCheck={false}
                                className={styles.input}
                                status={getFilterInputStatus(includeRegex)}
                                {...includeRegex.input}
                            />
                        </LabelWithReset>

                        <LabelWithReset
                            text="Exclude repositories"
                            disabled={!excludeRegex.input.value}
                            onReset={() => excludeRegex.input.onChange('')}
                        >
                            <DrillDownInput
                                prefix="-repo:"
                                placeholder="regexp-pattern"
                                spellCheck={false}
                                className={styles.input}
                                status={getFilterInputStatus(excludeRegex)}
                                {...excludeRegex.input}
                            />
                        </LabelWithReset>
                    </fieldset>
                </FilterCollapseSection>
            </div>

            {isHorizontalMode && <hr />}

            <footer className={styles.footer}>
                {formAPI.submitErrors?.[FORM_ERROR] && (
                    <ErrorAlert className="w-100 mb-3" error={formAPI.submitErrors[FORM_ERROR]} />
                )}

                {hasAppliedFilters && (
                    <small className="text-muted">
                        <Link
                            to="/help/code_insights/explanations/code_insights_filters"
                            target="_blank"
                            rel="noopener"
                        >
                            Default filters
                        </Link>{' '}
                        applied
                    </small>
                )}

                <div className={styles.buttons}>
                    <LoaderButton
                        alwaysShowLabel={true}
                        loading={formAPI.submitting}
                        label={getSubmitButtonText({ submitting: formAPI.submitting, hasAppliedFilters })}
                        type="submit"
                        disabled={
                            !formAPI.valid ||
                            formAPI.submitting ||
                            (!hasFiltersChanged && !hasSeriesDisplayOptionsChanged)
                        }
                        variant="secondary"
                        size="sm"
                        outline={true}
                    />

                    <Button
                        data-testid="save-as-new-view-button"
                        type="button"
                        variant="secondary"
                        size="sm"
                        disabled={(!hasFiltersChanged && !hasSeriesDisplayOptionsChanged) || !formAPI.valid}
                        onClick={onCreateInsightRequest}
                    >
                        <Icon aria-hidden={true} className="mr-1" as={PlusIcon} />
                        Save as new view
                    </Button>
                </div>
            </footer>
        </form>
    )
}

export function hasActiveFilters(filters: DrillDownFiltersFormValues): boolean {
    const { excludeRepoRegexp, includeRepoRegexp, context } = filters

    return [excludeRepoRegexp, includeRepoRegexp, context].some(hasActiveUnaryFilter)
}

const hasActiveUnaryFilter = (filter: string): boolean => filter.trim() !== ''

interface SubmitButtonTextProps {
    submitting: boolean
    hasAppliedFilters: boolean
}

function getSubmitButtonText(input: SubmitButtonTextProps): string {
    const { submitting, hasAppliedFilters } = input

    return submitting
        ? hasAppliedFilters
            ? 'Updating'
            : 'Saving'
        : hasAppliedFilters
        ? 'Update default filters'
        : 'Save default filters'
}<|MERGE_RESOLUTION|>--- conflicted
+++ resolved
@@ -89,11 +89,7 @@
         originalSeriesDisplayOptions,
         onSeriesDisplayOptionsChange,
         onVisualModeChange = noop,
-<<<<<<< HEAD
         seriesCount,
-        onFilterValuesChange = noop,
-=======
->>>>>>> 1cf8442b
     } = props
 
     const [activeSection, setActiveSection] = useState<FilterSection | null>(FilterSection.RegularExpressions)
