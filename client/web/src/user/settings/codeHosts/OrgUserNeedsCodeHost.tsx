--- conflicted
+++ resolved
@@ -1,7 +1,6 @@
 import React from 'react'
 import { Link } from 'react-router-dom'
 
-import { defaultExternalServices } from '@sourcegraph/web/src/components/externalServices/externalServices'
 import { Container } from '@sourcegraph/wildcard'
 
 import { useExternalServices } from '../../../auth/useExternalServices'
@@ -30,43 +29,25 @@
     user,
     orgDisplayName,
 }) => {
-    const orgKinds = orgExternalServices?.map(service => service.kind) || []
-
     const { externalServices: userExternalServices } = useExternalServices(user.id)
     const userKinds = new Set((userExternalServices || []).map(service => service.kind))
-    const userMissing = orgExternalServices.filter(es => !userKinds.has(es.kind)).map(es => es.displayName)
- if (userMissing.length > 0) {
-    const missingString = userMissing.join(' and ')
-    return (
-        <Container className="mb-4">
-                    <h3>Just one more step...</h3>
-                    <p>
-<<<<<<< HEAD
-                        Connect with {missingString} to start searching across the {orgName} private repositories on Sourcegraph.
-=======
-                        {
-                            <>
-                                Connect with{' '}
-                                {userMissing.length === 1 ? userMissing[0] : userMissing[0] + ' and ' + userMissing[1]}
-                            </>
-                        }{' '}
-                        to start searching across the {orgDisplayName} organization's private repositories on
-                        Sourcegraph.
->>>>>>> 59593489
-                    </p>
-                    <Link className="btn btn-primary" to={`/users/${user.username}/settings/code-hosts`}>
-                        Connect with {missingString}
-                    </Link>
-                </Container>
-<<<<<<< HEAD
-            )
-        } else {
-            return null
-        }
-=======
-            )}
-        </>
-    )
+    const userMissing = (orgExternalServices || []).filter(oes => !userKinds.has(oes.kind)).map(oes => oes.displayName)
+    if (userMissing.length > 0) {
+        const missingString = userMissing.join(' and ')
+        return (
+            <Container className="mb-4">
+                <h3>Just one more step...</h3>
+                <p>
+                    Connect with {missingString} to start searching across the {orgDisplayName} private repositories on
+                    Sourcegraph.
+                </p>
+                <Link className="btn btn-primary" to={`/users/${user.username}/settings/code-hosts`}>
+                    Connect with {missingString}
+                </Link>
+            </Container>
+        )
+    }
+    return null
 }
 
 export interface SearchUserNeedsCodeHost {
@@ -112,5 +93,4 @@
             />
         </>
     )
->>>>>>> 59593489
 }