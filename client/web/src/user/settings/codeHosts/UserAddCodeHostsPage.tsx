--- conflicted
+++ resolved
@@ -537,14 +537,8 @@
                                         onDidAdd={addNewService}
                                         onDidRemove={removeService(kind)}
                                         onDidError={handleError}
-<<<<<<< HEAD
                                         loading={kind === ExternalServiceKind.GITHUB && isGitHubAppLoading}
                                         useGitHubApp={kind === ExternalServiceKind.GITHUB && isSourcegraphDotCom}
-                                        reloadComponent={refetchServices}
-=======
-                                        loading={kind === ExternalServiceKind.GITHUB && loading && isGitHubAppLoading}
-                                        useGitHubApp={kind === ExternalServiceKind.GITHUB && useGitHubApp}
->>>>>>> 0165de55
                                     />
                                 </CodeHostListItem>
                             ) : null
