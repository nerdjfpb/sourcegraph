--- conflicted
+++ resolved
@@ -18,20 +18,12 @@
  *
  * @see — Docs https://reach.tech/menu-button#menuitem
  */
-<<<<<<< HEAD
-export const MenuItem = React.forwardRef(({ children, className, ...props }, reference) => (
-    <ReachMenuItem ref={reference} {...props} className={classNames(styles.dropdownItem, className)}>
-        <span className={styles.dropdownItemContent}>{children}</span>
-    </ReachMenuItem>
-)) as ForwardReferenceComponent<'div', MenuItemProps>
-=======
 export const MenuItem = React.forwardRef(({ children, className, disabled, ...props }, reference) => {
     const Component = disabled ? MenuDisabledItem : ReachMenuItem
 
     return (
         <Component ref={reference} {...props} className={classNames(styles.dropdownItem, className)}>
-            {children}
+            <span className={styles.dropdownItemContent}>{children}</span>
         </Component>
     )
-}) as ForwardReferenceComponent<'div', MenuItemProps>
->>>>>>> db608463
+}) as ForwardReferenceComponent<'div', MenuItemProps>