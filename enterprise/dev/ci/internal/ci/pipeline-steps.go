--- conflicted
+++ resolved
@@ -138,6 +138,50 @@
 		append(finalizeSteps, puppeteerFinalizeDependencies...)...)
 }
 
+// set -e
+
+// BASE_URL=http://localhost:3443
+// TEST_PATH=$1
+
+// echo "--- Running lighthouse collect"
+// yarn lighthouse collect --additive --url="$BASE_URL$TEST_PATH"
+
+func addClientLighthouseTests(pipeline *bk.Pipeline) {
+	SKIP_GIT_CLONE_STEP := bk.Plugin("uber-workflow/run-without-clone", "")
+	PREP_STEP_KEY := "lighthouse:prep"
+	// We only need the lhci command
+	installLhci := bk.Cmd("yarn add --global @lhci/cli@$(cat ./package.json | jq -r '.devDependencies[\"package-name\"]')")
+
+	testPaths := map[string]string{
+		"lighthouse:homepage":       "/",
+		"lighthouse:search_results": "/search?q=repo:sourcegraph/sourcegraph+file:package.json",
+		"lighthouse:file_blob":      "/github.com/sourcegraph/sourcegraph/-/blob/package.json",
+	}
+
+	for key, path := range testPaths {
+		stepLabel := fmt.Sprintf(":lighthouse: %s", key)
+		pipeline.AddStep(stepLabel,
+			SKIP_GIT_CLONE_STEP,
+			bk.DependsOn(PREP_STEP_KEY),
+			bk.Key(key),
+			bk.Env("NODE_ENV", "production"),
+			bk.Env("WEBPACK_SERVE_INDEX", "true"), // Required for local production server
+			bk.Env("SOURCEGRAPH_API_URL", "https://sourcegraph.com"),
+			percyBrowserExecutableEnv,
+			installLhci,
+			bk.Cmd("yarn add --global @lhci/cli@$(cat ./package.json | jq -r '.devDependencies[\"package-name\"]')"),
+			bk.Cmd(fmt.Sprintf(`lhci collect "%s"`, path)))
+	}
+
+	pipeline.AddStep(":lighthouse: Lighthouse upload results",
+		SKIP_GIT_CLONE_STEP,
+		bk.DependsOn("lighthouse:homepage"),
+		bk.DependsOn("lighthouse:search"),
+		bk.DependsOn("lighthouse:file_blob"),
+		installLhci,
+		bk.Cmd("lhci upload --target=temporary-public-storage"))
+}
+
 func addChromaticTests(c Config, pipeline *bk.Pipeline) {
 	// Upload storybook to Chromatic
 	chromaticCommand := "yarn chromatic --exit-zero-on-changes --exit-once-uploaded"
@@ -159,43 +203,9 @@
 func addSharedTests(c Config) func(pipeline *bk.Pipeline) {
 	return func(pipeline *bk.Pipeline) {
 		if c.isMainDryRun || c.isClientAffected() {
-<<<<<<< HEAD
-			// Client integration tests
-			pipeline.AddStep(":puppeteer::electric_plug: Puppeteer tests",
-				bk.Env("PUPPETEER_SKIP_CHROMIUM_DOWNLOAD", "true"), // Don't download browser, we use "download-puppeteer-browser" script instead
-				bk.Env("ENTERPRISE", "1"),
-				bk.Env("PERCY_ON", "true"),
-				bk.Cmd("COVERAGE_INSTRUMENT=true dev/ci/yarn-build.sh client/web"),
-				bk.Cmd("echo \"--- Install puppeteer\" && yarn --cwd client/shared run download-puppeteer-browser"),
-				bk.Cmd("echo \"--- Run integration test suite\" && yarn percy exec -- yarn run cover-integration"),
-				bk.Cmd("echo \"--- Process NYC report\" && yarn nyc report -r json"),
-				bk.Cmd("echo \"--- Upload coverage report\" && dev/ci/codecov.sh -c -F typescript -F integration"),
-				bk.ArtifactPaths("./puppeteer/*.png"))
-
-			// Lighthouse CI tests
-			pipeline.AddStep(":lighthouse: Lighthouse",
-				bk.Env("NODE_ENV", "production"),
-				bk.Env("WEBPACK_SERVE_INDEX", "true"), // Required for local production server
-				bk.Env("SOURCEGRAPH_API_URL", "https://sourcegraph.com"),
-				bk.Cmd("dev/ci/yarn-build.sh client/web"),
-				bk.Cmd("echo \"--- Install puppeteer\" && yarn --cwd client/shared run download-puppeteer-browser"),
-				bk.Cmd("echo \"--- Run Lighthouse CI\" && yarn test-lighthouse"))
-
-			// Upload storybook to Chromatic
-			chromaticCommand := "yarn chromatic --exit-zero-on-changes --exit-once-uploaded"
-			if c.isMainBranch() {
-				chromaticCommand += " --auto-accept-changes"
-			}
-			pipeline.AddStep(":chromatic: Upload storybook to Chromatic",
-				bk.AutomaticRetry(5),
-				bk.Cmd("yarn --mutex network --frozen-lockfile --network-timeout 60000"),
-				bk.Cmd("yarn gulp generate"),
-				bk.Env("MINIFY", "1"),
-				bk.Cmd(chromaticCommand))
-=======
-			addClientIntegrationTests(pipeline)
+			// addClientIntegrationTests(pipeline)
+			addClientLighthouseTests(pipeline)
 			addChromaticTests(c, pipeline)
->>>>>>> ba37f95c
 		}
 
 		// Shared tests
