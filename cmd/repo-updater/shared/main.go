package shared

import (
	"context"
	_ "embed"
	"encoding/json"
	"fmt"
	"html/template"
	"net"
	"net/http"
	"strconv"
	"time"

	"golang.org/x/time/rate"

	"github.com/golang/gddo/httputil"
	"github.com/graph-gophers/graphql-go/relay"
	"github.com/opentracing/opentracing-go"
	"github.com/prometheus/client_golang/prometheus"

	"github.com/sourcegraph/log"

	"github.com/sourcegraph/sourcegraph/cmd/frontend/envvar"
	"github.com/sourcegraph/sourcegraph/cmd/frontend/globals"
	"github.com/sourcegraph/sourcegraph/cmd/repo-updater/repoupdater"
	"github.com/sourcegraph/sourcegraph/internal/actor"
	"github.com/sourcegraph/sourcegraph/internal/api"
	"github.com/sourcegraph/sourcegraph/internal/authz"
	livedependencies "github.com/sourcegraph/sourcegraph/internal/codeintel/dependencies/live"
	"github.com/sourcegraph/sourcegraph/internal/conf"
	"github.com/sourcegraph/sourcegraph/internal/conf/conftypes"
	"github.com/sourcegraph/sourcegraph/internal/database"
	connections "github.com/sourcegraph/sourcegraph/internal/database/connections/live"
	"github.com/sourcegraph/sourcegraph/internal/debugserver"
	"github.com/sourcegraph/sourcegraph/internal/encryption/keyring"
	"github.com/sourcegraph/sourcegraph/internal/env"
	"github.com/sourcegraph/sourcegraph/internal/extsvc"
	"github.com/sourcegraph/sourcegraph/internal/gitserver"
	"github.com/sourcegraph/sourcegraph/internal/goroutine"
	"github.com/sourcegraph/sourcegraph/internal/hostname"
	"github.com/sourcegraph/sourcegraph/internal/httpcli"
	"github.com/sourcegraph/sourcegraph/internal/httpserver"
	"github.com/sourcegraph/sourcegraph/internal/observation"
	"github.com/sourcegraph/sourcegraph/internal/profiler"
	"github.com/sourcegraph/sourcegraph/internal/ratelimit"
	"github.com/sourcegraph/sourcegraph/internal/repos"
	"github.com/sourcegraph/sourcegraph/internal/sentry"
	"github.com/sourcegraph/sourcegraph/internal/trace"
	"github.com/sourcegraph/sourcegraph/internal/trace/ot"
	"github.com/sourcegraph/sourcegraph/internal/tracer"
	"github.com/sourcegraph/sourcegraph/internal/version"
)

const port = "3182"

//go:embed state.html.tmpl
var stateHTMLTemplate string

// EnterpriseInit is a function that allows enterprise code to be triggered when dependencies
// created in Main are ready for use.
type EnterpriseInit func(logger log.Logger, db database.DB, store repos.Store, keyring keyring.Ring, cf *httpcli.Factory, server *repoupdater.Server) []debugserver.Dumper

type LazyDebugserverEndpoint struct {
	repoUpdaterStateEndpoint     http.HandlerFunc
	listAuthzProvidersEndpoint   http.HandlerFunc
	gitserverReposStatusEndpoint http.HandlerFunc
	rateLimiterStateEndpoint     http.HandlerFunc
	manualPurgeEndpoint          http.HandlerFunc
}

func Main(enterpriseInit EnterpriseInit) {
	// NOTE: Internal actor is required to have full visibility of the repo table
	// 	(i.e. bypass repository authorization).
	ctx := actor.WithInternalActor(context.Background())
	env.Lock()
	env.HandleHelpFlag()

	conf.Init()
	liblog := log.Init(log.Resource{
		Name:       env.MyName,
		Version:    version.Version(),
		InstanceID: hostname.Get(),
<<<<<<< HEAD
	})
	defer syncLogs.Sync()
=======
	}, log.NewSentrySink())
	defer liblog.Sync()
	go conf.Watch(liblog.Update(conf.GetLogSinks))

>>>>>>> 67174ed5
	tracer.Init(conf.DefaultClient())
	sentry.Init(conf.DefaultClient())
	trace.Init()
	profiler.Init()

	logger := log.Scoped("service", "repo-updater service")

	// Signals health of startup
	ready := make(chan struct{})

	// Start debug server
	debugserverEndpoints := LazyDebugserverEndpoint{}
	debugServerRoutine := createDebugServerRoutine(ready, &debugserverEndpoints)
	go debugServerRoutine.Start()

	clock := func() time.Time { return time.Now().UTC() }
	if err := keyring.Init(ctx); err != nil {
		logger.Fatal("error initialising encryption keyring", log.Error(err))
	}

	dsn := conf.GetServiceConnectionValueAndRestartOnChange(func(serviceConnections conftypes.ServiceConnections) string {
		return serviceConnections.PostgresDSN
	})
	sqlDB, err := connections.EnsureNewFrontendDB(dsn, "repo-updater", &observation.TestContext)
	if err != nil {
		logger.Fatal("failed to initialize database store", log.Error(err))
	}
	db := database.NewDB(sqlDB)

	// Generally we'll mark the service as ready sometime after the database has been
	// connected; migrations may take a while and we don't want to start accepting
	// traffic until we've fully constructed the server we'll be exposing. We have a
	// bit more to do in this method, though, and the process will be marked ready
	// further down this function.

	repos.MustRegisterMetrics(db, envvar.SourcegraphDotComMode())

	store := repos.NewStore(logger.Scoped("store", "repo store"), db)
	{
		m := repos.NewStoreMetrics()
		m.MustRegister(prometheus.DefaultRegisterer)
		store.SetMetrics(m)
	}

	cf := httpcli.ExternalClientFactory

	var src repos.Sourcer
	{
		m := repos.NewSourceMetrics()
		m.MustRegister(prometheus.DefaultRegisterer)

		depsSvc := livedependencies.GetService(db, nil)
		obsLogger := logger.Scoped("ObservedSource", "")
		src = repos.NewSourcer(db, cf, repos.WithDependenciesService(depsSvc), repos.ObservedSource(obsLogger, m))
	}

	updateScheduler := repos.NewUpdateScheduler(logger, db)
	server := &repoupdater.Server{
		Logger:                logger,
		Store:                 store,
		Scheduler:             updateScheduler,
		GitserverClient:       gitserver.NewClient(db),
		SourcegraphDotComMode: envvar.SourcegraphDotComMode(),
		RateLimitSyncer:       repos.NewRateLimitSyncer(ratelimit.DefaultRegistry, store.ExternalServiceStore(), repos.RateLimitSyncerOpts{}),
	}

	// Attempt to perform an initial sync with all external services
	if err := server.RateLimitSyncer.SyncRateLimiters(ctx); err != nil {
		// This is not a fatal error since the syncer has been added to the server above
		// and will still be run whenever an external service is added or updated
		logger.Error("Performing initial rate limit sync", log.Error(err))
	}

	// All dependencies ready
	var debugDumpers []debugserver.Dumper
	if enterpriseInit != nil {
		debugDumpers = enterpriseInit(logger, db, store, keyring.Default(), cf, server)
	}

	syncer := &repos.Syncer{
		Logger:  logger.Scoped("syncer", "repo syncer"),
		Sourcer: src,
		Store:   store,
		// We always want to listen on the Synced channel since external service syncing
		// happens on both Cloud and non Cloud instances.
		Synced:     make(chan repos.Diff),
		Now:        clock,
		Registerer: prometheus.DefaultRegisterer,
	}

	go watchSyncer(ctx, logger, syncer, updateScheduler, server.PermsSyncer)
	go func() {
		err := syncer.Run(ctx, store, repos.RunOptions{
			EnqueueInterval: repos.ConfRepoListUpdateInterval,
			IsCloud:         envvar.SourcegraphDotComMode(),
			MinSyncInterval: repos.ConfRepoListUpdateInterval,
		})
		if err != nil {
			logger.Fatal("syncer.Run failure", log.Error(err))
		}
	}()
	server.Syncer = syncer

	go syncScheduler(ctx, logger, updateScheduler, store)

	if envvar.SourcegraphDotComMode() {
		rateLimiter := rate.NewLimiter(.05, 1)
		go syncer.RunSyncReposWithLastErrorsWorker(ctx, rateLimiter)
	}

	go repos.RunPhabricatorRepositorySyncWorker(ctx, store)

	// git-server repos purging thread
	var purgeTTL time.Duration
	if envvar.SourcegraphDotComMode() {
		purgeTTL = 14 * 24 * time.Hour // two weeks
	}
	go repos.RunRepositoryPurgeWorker(ctx, db, purgeTTL)

	// Git fetches scheduler
	go repos.RunScheduler(ctx, logger, updateScheduler)
	logger.Debug("started scheduler")

	host := ""
	if env.InsecureDev {
		host = "127.0.0.1"
	}

	addr := net.JoinHostPort(host, port)
	logger.Info("listening", log.String("addr", addr))

	var handler http.Handler
	{
		m := repoupdater.NewHandlerMetrics()
		m.MustRegister(prometheus.DefaultRegisterer)

		handler = repoupdater.ObservedHandler(
			logger,
			m,
			opentracing.GlobalTracer(),
		)(server.Handler())
	}

	globals.WatchExternalURL(nil)

	debugserverEndpoints.repoUpdaterStateEndpoint = repoUpdaterStatsHandler(db, updateScheduler, debugDumpers)
	debugserverEndpoints.listAuthzProvidersEndpoint = listAuthzProvidersHandler()
	debugserverEndpoints.gitserverReposStatusEndpoint = gitserverReposStatusHandler(db)
	debugserverEndpoints.rateLimiterStateEndpoint = rateLimiterStateHandler
	debugserverEndpoints.manualPurgeEndpoint = manualPurgeHandler(db)

	// We mark the service as ready now AFTER assigning the additional endpoints in
	// the debugserver constructed at the top of this function. This ensures we don't
	// have a race between becoming ready and a debugserver request failing directly
	// after being unblocked.
	close(ready)

	// NOTE: Internal actor is required to have full visibility of the repo table
	// 	(i.e. bypass repository authorization).
	authzBypass := func(f http.Handler) http.HandlerFunc {
		return func(w http.ResponseWriter, r *http.Request) {
			r = r.WithContext(actor.WithInternalActor(r.Context()))
			f.ServeHTTP(w, r)
		}
	}
	httpSrv := httpserver.NewFromAddr(addr, &http.Server{
		ReadTimeout:  75 * time.Second,
		WriteTimeout: 10 * time.Minute,
		Handler:      ot.HTTPMiddleware(trace.HTTPMiddleware(logger, authzBypass(handler), conf.DefaultClient())),
	})
	goroutine.MonitorBackgroundRoutines(ctx, httpSrv)
}

func createDebugServerRoutine(ready chan struct{}, debugserverEndpoints *LazyDebugserverEndpoint) goroutine.BackgroundRoutine {
	return debugserver.NewServerRoutine(
		ready,
		debugserver.Endpoint{
			Name: "Repo Updater State",
			Path: "/repo-updater-state",
			Handler: http.HandlerFunc(func(w http.ResponseWriter, r *http.Request) {
				// wait until we're healthy to respond
				<-ready
				// repoUpdaterStateEndpoint is guaranteed to be assigned now
				debugserverEndpoints.repoUpdaterStateEndpoint(w, r)
			}),
		},
		debugserver.Endpoint{
			Name: "List Authz Providers",
			Path: "/list-authz-providers",
			Handler: http.HandlerFunc(func(w http.ResponseWriter, r *http.Request) {
				// wait until we're healthy to respond
				<-ready
				// listAuthzProvidersEndpoint is guaranteed to be assigned now
				debugserverEndpoints.listAuthzProvidersEndpoint(w, r)
			}),
		},
		debugserver.Endpoint{
			Name: "Gitserver Repo Status",
			Path: "/gitserver-repo-status",
			Handler: http.HandlerFunc(func(w http.ResponseWriter, r *http.Request) {
				<-ready
				debugserverEndpoints.gitserverReposStatusEndpoint(w, r)
			}),
		},
		debugserver.Endpoint{
			Name: "Rate Limiter State",
			Path: "/rate-limiter-state",
			Handler: http.HandlerFunc(func(w http.ResponseWriter, r *http.Request) {
				<-ready
				debugserverEndpoints.rateLimiterStateEndpoint(w, r)
			}),
		},
		debugserver.Endpoint{
			Name: "Manual Repo Purge",
			Path: "/manual-purge",
			Handler: http.HandlerFunc(func(w http.ResponseWriter, r *http.Request) {
				<-ready
				debugserverEndpoints.manualPurgeEndpoint(w, r)
			}),
		},
	)
}

func gitserverReposStatusHandler(db database.DB) http.HandlerFunc {
	return func(w http.ResponseWriter, r *http.Request) {
		repo := r.FormValue("repo")
		if repo == "" {
			http.Error(w, "missing 'repo' param", http.StatusBadRequest)
			return
		}

		status, err := db.GitserverRepos().GetByName(r.Context(), api.RepoName(repo))
		if err != nil {
			http.Error(w, fmt.Sprintf("fetching repository status: %q", err), http.StatusInternalServerError)
			return
		}

		resp, err := json.MarshalIndent(status, "", "  ")
		if err != nil {
			http.Error(w, fmt.Sprintf("failed to marshal status: %q", err.Error()), http.StatusInternalServerError)
			return
		}
		w.Header().Set("Content-Type", "application/json")
		_, _ = w.Write(resp)
	}
}

func manualPurgeHandler(db database.DB) http.HandlerFunc {
	return func(w http.ResponseWriter, r *http.Request) {
		limit, err := strconv.Atoi(r.FormValue("limit"))
		if err != nil {
			http.Error(w, fmt.Sprintf("invalid limit: %v", err), http.StatusBadRequest)
			return
		}
		if limit <= 0 {
			http.Error(w, "limit must be greater than 0", http.StatusBadRequest)
			return
		}
		if limit > 10000 {
			http.Error(w, "limit must be less than 10000", http.StatusBadRequest)
			return
		}
		var perSecond = 1.0 // Default value
		perSecondParam := r.FormValue("perSecond")
		if perSecondParam != "" {
			perSecond, err = strconv.ParseFloat(perSecondParam, 64)
			if err != nil {
				http.Error(w, fmt.Sprintf("invalid per second rate limit: %v", err), http.StatusBadRequest)
				return
			}
			// Set a sane lower bound
			if perSecond <= 0.1 {
				http.Error(w, fmt.Sprintf("invalid per second rate limit. Must be > 0.1, got %f", perSecond), http.StatusBadRequest)
				return
			}
		}
		err = repos.PurgeOldestRepos(db, limit, perSecond)
		if err != nil {
			http.Error(w, fmt.Sprintf("starting manual purge: %v", err), http.StatusInternalServerError)
			return
		}
		_, _ = w.Write([]byte(fmt.Sprintf("manual purge started with limit of %d and rate of %f", limit, perSecond)))
	}
}

func rateLimiterStateHandler(w http.ResponseWriter, r *http.Request) {
	info := ratelimit.DefaultRegistry.LimitInfo()
	resp, err := json.MarshalIndent(info, "", "  ")
	if err != nil {
		http.Error(w, fmt.Sprintf("failed to marshal rate limiter state: %q", err.Error()), http.StatusInternalServerError)
		return
	}
	w.Header().Set("Content-Type", "application/json")
	_, _ = w.Write(resp)
}

func listAuthzProvidersHandler() http.HandlerFunc {
	return func(w http.ResponseWriter, r *http.Request) {
		type providerInfo struct {
			ServiceType        string `json:"service_type"`
			ServiceID          string `json:"service_id"`
			ExternalServiceURL string `json:"external_service_url"`
		}

		_, providers := authz.GetProviders()
		infos := make([]providerInfo, len(providers))
		for i, p := range providers {
			_, id := extsvc.DecodeURN(p.URN())

			// Note that the ID marshalling below replicates code found in `graphqlbackend`.
			// We cannot import that package's code into this one (see /dev/check/go-dbconn-import.sh).
			infos[i] = providerInfo{
				ServiceType:        p.ServiceType(),
				ServiceID:          p.ServiceID(),
				ExternalServiceURL: fmt.Sprintf("%s/site-admin/external-services/%s", globals.ExternalURL(), relay.MarshalID("ExternalService", id)),
			}
		}

		resp, err := json.MarshalIndent(infos, "", "  ")
		if err != nil {
			http.Error(w, "failed to marshal infos: "+err.Error(), http.StatusInternalServerError)
			return
		}
		w.Header().Set("Content-Type", "application/json")
		_, _ = w.Write(resp)
	}
}

func repoUpdaterStatsHandler(db database.DB, scheduler *repos.UpdateScheduler, debugDumpers []debugserver.Dumper) http.HandlerFunc {
	return func(w http.ResponseWriter, r *http.Request) {
		dumps := []any{
			scheduler.DebugDump(r.Context(), db),
		}
		for _, dumper := range debugDumpers {
			dumps = append(dumps, dumper.DebugDump())
		}

		const (
			textPlain       = "text/plain"
			applicationJson = "application/json"
		)

		// Negotiate the content type.
		contentTypeOffers := []string{textPlain, applicationJson}
		defaultOffer := textPlain
		contentType := httputil.NegotiateContentType(r, contentTypeOffers, defaultOffer)

		// Allow users to override the negotiated content type so that e.g. browser
		// users can easily request json by adding ?format=json to
		// the URL.
		switch r.URL.Query().Get("format") {
		case "json":
			contentType = applicationJson
		}

		switch contentType {
		case applicationJson:
			p, err := json.MarshalIndent(dumps, "", "  ")
			if err != nil {
				http.Error(w, "failed to marshal snapshot: "+err.Error(), http.StatusInternalServerError)
				return
			}
			w.Header().Set("Content-Type", "application/json")
			_, _ = w.Write(p)

		default:
			// This case also applies for defaultOffer. Note that this is preferred
			// over e.g. a 406 status code, according to the MDN:
			// https://developer.mozilla.org/en-US/docs/Web/HTTP/Status/406
			tmpl := template.New("state.html").Funcs(template.FuncMap{
				"truncateDuration": func(d time.Duration) time.Duration {
					return d.Truncate(time.Second)
				},
			})
			template.Must(tmpl.Parse(stateHTMLTemplate))
			err := tmpl.Execute(w, dumps)
			if err != nil {
				http.Error(w, "failed to render template: "+err.Error(), http.StatusInternalServerError)
				return
			}
		}
	}
}

type permsSyncer interface {
	// ScheduleRepos schedules new permissions syncing requests for given repositories.
	ScheduleRepos(ctx context.Context, repoIDs ...api.RepoID)
}

func watchSyncer(
	ctx context.Context,
	logger log.Logger,
	syncer *repos.Syncer,
	sched *repos.UpdateScheduler,
	permsSyncer permsSyncer,
) {
	logger.Debug("started new repo syncer updates scheduler relay thread")

	for {
		select {
		case <-ctx.Done():
			return
		case diff := <-syncer.Synced:
			if !conf.Get().DisableAutoGitUpdates {
				sched.UpdateFromDiff(diff)
			}

			// PermsSyncer is only available in enterprise mode.
			if permsSyncer != nil {
				// Schedule a repo permissions sync for all private repos that were added or
				// modified.
				permsSyncer.ScheduleRepos(ctx, getPrivateAddedOrModifiedRepos(diff)...)
			}
		}
	}
}

func getPrivateAddedOrModifiedRepos(diff repos.Diff) []api.RepoID {
	repoIDs := make([]api.RepoID, 0, len(diff.Added)+len(diff.Modified))

	for _, r := range diff.Added {
		if r.Private {
			repoIDs = append(repoIDs, r.ID)
		}
	}

	for _, r := range diff.Modified {
		if r.Private {
			repoIDs = append(repoIDs, r.ID)
		}
	}

	return repoIDs
}

// syncScheduler will periodically list the cloned repositories on gitserver and
// update the scheduler with the list. It also ensures that if any of our default
// repos are missing from the cloned list they will be added for cloning ASAP.
func syncScheduler(ctx context.Context, logger log.Logger, sched *repos.UpdateScheduler, store repos.Store) {
	baseRepoStore := database.ReposWith(store)

	doSync := func() {
		// Don't modify the scheduler if we're not performing auto updates
		if conf.Get().DisableAutoGitUpdates {
			return
		}

		// Fetch ALL indexable repos that are NOT cloned so that we can add them to the
		// scheduler
		opts := database.ListIndexableReposOptions{
			OnlyUncloned:   true,
			IncludePrivate: true,
		}
		if u, err := baseRepoStore.ListIndexableRepos(ctx, opts); err != nil {
			logger.Error("listing indexable repos", log.Error(err))
			return
		} else {
			// Ensure that uncloned indexable repos are known to the scheduler
			sched.EnsureScheduled(u)
		}

		// Next, move any repos managed by the scheduler that are uncloned to the front
		// of the queue
		managed := sched.ListRepoIDs()

		uncloned, err := baseRepoStore.ListMinimalRepos(ctx, database.ReposListOptions{IDs: managed, NoCloned: true})
		if err != nil {
			logger.Warn("failed to fetch list of uncloned repositories", log.Error(err))
			return
		}

		sched.PrioritiseUncloned(uncloned)
	}

	for ctx.Err() == nil {
		doSync()
		select {
		case <-ctx.Done():
		case <-time.After(30 * time.Second):
		}
	}
}<|MERGE_RESOLUTION|>--- conflicted
+++ resolved
@@ -80,15 +80,10 @@
 		Name:       env.MyName,
 		Version:    version.Version(),
 		InstanceID: hostname.Get(),
-<<<<<<< HEAD
-	})
-	defer syncLogs.Sync()
-=======
 	}, log.NewSentrySink())
 	defer liblog.Sync()
 	go conf.Watch(liblog.Update(conf.GetLogSinks))
 
->>>>>>> 67174ed5
 	tracer.Init(conf.DefaultClient())
 	sentry.Init(conf.DefaultClient())
 	trace.Init()
